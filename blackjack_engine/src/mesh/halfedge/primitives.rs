// Copyright (C) 2022 setzer22 and contributors
//
// This Source Code Form is subject to the terms of the Mozilla Public
// License, v. 2.0. If a copy of the MPL was not distributed with this
// file, You can obtain one at https://mozilla.org/MPL/2.0/.

use std::f32::consts::PI;

use super::*;

pub struct Box;

impl Box {
    pub fn build(center: Vec3, size: Vec3) -> HalfEdgeMesh {
        let hsize = size * 0.5;

        let v1 = center + Vec3::new(-hsize.x, -hsize.y, -hsize.z);
        let v2 = center + Vec3::new(hsize.x, -hsize.y, -hsize.z);
        let v3 = center + Vec3::new(hsize.x, -hsize.y, hsize.z);
        let v4 = center + Vec3::new(-hsize.x, -hsize.y, hsize.z);

        let v5 = center + Vec3::new(-hsize.x, hsize.y, -hsize.z);
        let v6 = center + Vec3::new(-hsize.x, hsize.y, hsize.z);
        let v7 = center + Vec3::new(hsize.x, hsize.y, hsize.z);
        let v8 = center + Vec3::new(hsize.x, hsize.y, -hsize.z);

        /*
               // Top
               hem.add_quad(v1, v2, v3, v4);
               //Bottom
               hem.add_quad(v5, v6, v7, v8);
               // Front
               hem.add_quad(v5, v8, v2, v1);
               // Back
               hem.add_quad(v4, v3, v7, v6);
               // Left
               hem.add_quad(v6, v5, v1, v4);
               // Right
               hem.add_quad(v7, v3, v2, v8);
        */
        HalfEdgeMesh::build_from_polygons(
            &[v1, v2, v3, v4, v5, v6, v7, v8],
            &[
                &[0, 1, 2, 3],
                &[4, 5, 6, 7],
                &[4, 7, 1, 0],
                &[3, 2, 6, 5],
                &[5, 4, 0, 3],
                &[6, 2, 1, 7],
            ],
        )
        .expect("Cube construction should not fail")
    }
}

pub struct Quad;
impl Quad {
    pub fn build(center: Vec3, normal: Vec3, right: Vec3, size: Vec2) -> HalfEdgeMesh {
        let normal = normal.normalize();
        let right = right.normalize();
        let forward = normal.cross(right);

        let hsize = size * 0.5;

        let v1 = center + hsize.x * right + hsize.y * forward;
        let v2 = center - hsize.x * right + hsize.y * forward;
        let v3 = center - hsize.x * right - hsize.y * forward;
        let v4 = center + hsize.x * right - hsize.y * forward;

        HalfEdgeMesh::build_from_polygons(&[v1, v2, v3, v4], &[&[0, 1, 2, 3]])
            .expect("Quad construction should not fail")
    }
}

pub struct Circle;
impl Circle {
    pub fn make_verts(center: Vec3, radius: f32, num_vertices: usize) -> Vec<Vec3> {
        let angle_delta = (2.0 * PI) / num_vertices as f32;
        (0..num_vertices)
            .map(|i| {
                let q = Quat::from_rotation_y(angle_delta * i as f32);
                q * (Vec3::Z * radius) + center
            })
            .collect_vec()
    }
    pub fn build(center: Vec3, radius: f32, num_vertices: usize) -> HalfEdgeMesh {
        let verts = Self::make_verts(center, radius, num_vertices);
        let polygon = (0..num_vertices).collect_vec();

        HalfEdgeMesh::build_from_polygons(&verts, &[&polygon])
            .expect("Circle construction should not fail")
    }

    pub fn build_open(center: Vec3, radius: f32, num_vertices: usize) -> HalfEdgeMesh {
        let circle = Self::build(center, radius, num_vertices);
        {
            let mut conn = circle.write_connectivity();
            let (v, _) = conn.iter_vertices().next().unwrap();
            let halfedge = conn.at_vertex(v).halfedge().end();
            let face = conn.at_halfedge(halfedge).face().end();

            // Clear the face
            for h in conn.halfedge_loop(halfedge) {
                conn[h].face = None;
            }
            conn.remove_face(face);
        }
        circle
    }
}

pub struct UVSphere;
impl UVSphere {
    pub fn build(center: Vec3, segments: u32, rings: u32, radius: f32) -> HalfEdgeMesh {
        let mut vertices = Vec::<Vec3>::new();
        let mut polygons = Vec::<SVec<u32>>::new();

        let top_vertex = 0;
        vertices.push(center + Vec3::Y * radius);

        for i in 0..rings - 1 {
            let phi = PI * (i + 1) as f32 / rings as f32;
            for j in 0..segments {
                let theta = 2.0 * PI * j as f32 / segments as f32;
                let x = phi.sin() * theta.cos() * radius;
                let y = phi.cos() * radius;
                let z = phi.sin() * theta.sin() * radius;
                vertices.push(center + Vec3::new(x, y, z));
            }
        }

        let bottom_vertex = vertices.len() as u32;
        vertices.push(center - Vec3::Y * radius);

        // Top triangles
        for i in 0..segments {
            let i0 = i + 1;
            let i1 = (i + 1) % segments + 1;
            polygons.push(smallvec::smallvec![top_vertex, i1, i0]);
        }
        // Bottom triangles
        for i in 0..segments {
            let i0 = i + segments * (rings - 2) + 1;
            let i1 = (i + 1) % segments + segments * (rings - 2) + 1;
            polygons.push(smallvec::smallvec![bottom_vertex, i0, i1]);
        }
        // Middle quads
        for j in 0..rings - 2 {
            let j0 = j * segments + 1;
            let j1 = (j + 1) * segments + 1;
            for i in 0..segments {
                let i0 = j0 + i;
                let i1 = j0 + (i + 1) % segments;
                let i2 = j1 + (i + 1) % segments;
                let i3 = j1 + i;
                polygons.push(smallvec::smallvec![i0, i1, i2, i3]);
            }
        }

        HalfEdgeMesh::build_from_polygons(&vertices, &polygons)
            .expect("Sphere construction should not fail")
    }
}

pub struct Line;
impl Line {
    pub fn build(position: &impl Fn(u32) -> Vec3, segments: u32) -> HalfEdgeMesh {
        let tangent = |i| {
            match i {
                0 => position(1) - position(0),
                i if i == segments => position(segments) - position(segments - 1),
                i => {
                    let n1 = (position(i) - position(i - 1)).normalize();
                    let n2 = (position(i + 1) - position(i)).normalize();
                    n1 + n2
                }
            }
            .normalize()
        };
        let normal = |i| tangent(i).any_orthonormal_vector();
        Self::build_with_normals(&position, &normal, &tangent, segments)
    }

    pub fn build_with_normals(
        position: &impl Fn(u32) -> Vec3,
        normal: &impl Fn(u32) -> Vec3,
        tangent: &impl Fn(u32) -> Vec3,
        segments: u32,
    ) -> HalfEdgeMesh {
        if segments == 0 {
            return HalfEdgeMesh::build_from_polygons::<usize, &[usize]>(&[position(0)], &[]).unwrap();
        }
        let mut mesh = HalfEdgeMesh::new();
        let tangent_channel_id = mesh.channels.ensure_channel::<VertexId, Vec3>("tangent");
        let normal_channel_id = mesh.channels.ensure_channel::<VertexId, Vec3>("normal");
        let mut conn = mesh.write_connectivity();
        let mut pos = mesh.write_positions();
        let mut norm = mesh
            .channels
            .write_channel(normal_channel_id)
            .expect("normal channel to exist");
        let mut tang = mesh
            .channels
            .write_channel(tangent_channel_id)
            .expect("tangent channel to exist");

        let mut forward_halfedges = SVec::new();
        let mut backward_halfedges = SVec::new();

        let mut v = conn.alloc_vertex(&mut pos, position(0), None);
        norm[v] = normal(0);
        tang[v] = tangent(0);
        for i in 1..=segments {
            let w = conn.alloc_vertex(&mut pos, position(i), None);
            norm[w] = normal(i);
            tang[w] = tangent(i);

            let h_v_w = conn.alloc_halfedge(HalfEdge {
                twin: None,
                next: None,
                vertex: Some(v),
                face: None,
            });
            let h_w_v = conn.alloc_halfedge(HalfEdge {
                twin: None,
                next: None,
                vertex: Some(w),
                face: None,
            });

            conn[h_v_w].twin = Some(h_w_v);
            conn[h_w_v].twin = Some(h_v_w);

            conn[v].halfedge = Some(h_v_w);
            conn[w].halfedge = Some(h_w_v);

            forward_halfedges.push(h_v_w);
            backward_halfedges.push(h_w_v);

            // For the next iteration, repeat same operation starting at w
            v = w;
        }

        // Make a chain with all the halfedges in the line
        for (h, h2) in forward_halfedges.iter_cpy().tuple_windows() {
            conn[h].next = Some(h2);
        }
        for (h, h2) in backward_halfedges.iter_cpy().rev().tuple_windows() {
            conn[h].next = Some(h2);
        }

        // Tie the ends together, forming a loop
        let f_h_first = forward_halfedges
            .iter_cpy()
            .next()
            .expect("At least one halfedge");
        let f_h_last = forward_halfedges
            .iter_cpy()
            .last()
            .expect("At least one halfedge");
        let b_h_first = backward_halfedges
            .iter_cpy()
            .next()
            .expect("At least one halfedge");
        let b_h_last = backward_halfedges
            .iter_cpy()
            .last()
            .expect("At least one halfedge");
        conn[f_h_last].next = Some(b_h_last);
        conn[b_h_first].next = Some(f_h_first);

        drop(conn);
        drop(pos);
        drop(norm);
        drop(tang);

        mesh
    }

    pub fn build_straight_line(start: Vec3, end: Vec3, segments: u32) -> HalfEdgeMesh {
        Self::build(&|i| start.lerp(end, i as f32 / segments as f32), segments)
    }

    pub fn build_from_points(points: Vec<Vec3>) -> HalfEdgeMesh {
        match points.len() {
            0 => HalfEdgeMesh::new(),
            len => Self::build(&|i| points[i as usize], len as u32 - 1),
        }
    }
}

pub struct Polygon;
impl Polygon {
    pub fn build_from_points(points: Vec<Vec3>) -> Result<HalfEdgeMesh> {
        let indices = points
            .iter()
            .enumerate()
            .map(|(i, _)| i as u32)
            .collect_vec();
        HalfEdgeMesh::build_from_polygons(&points, &[&indices])
    }
}

pub struct Cone;
impl Cone {
    pub fn build(
        center: Vec3,
        top_radius: f32,
        bottom_radius: f32,
        height: f32,
        num_vertices: usize,
    ) -> HalfEdgeMesh {
        if top_radius.abs() <= 1e-5 {
            Self::build_cone(center, bottom_radius, height, num_vertices)
        } else {
            Self::build_truncated_cone(center, top_radius, bottom_radius, height, num_vertices)
        }
    }
    pub fn build_cone(
        center: Vec3,
        bottom_radius: f32,
        height: f32,
        num_vertices: usize,
    ) -> HalfEdgeMesh {
        let v_offset = Vec3::new(0.0, height / 2.0, 0.0);
        let mut verts = Circle::make_verts(center - v_offset, bottom_radius, num_vertices);
        verts.push(center + v_offset);

        let side_faces = (0..num_vertices)
            .map(|v| [v, (v + 1) % num_vertices, num_vertices])
            .collect_vec();
        let bottom_face = (0..num_vertices).rev().collect_vec();
        let mut faces = vec![bottom_face.as_slice()];
        faces.extend(side_faces.iter().map(|x| x.as_slice()));

        HalfEdgeMesh::build_from_polygons(&verts, &faces)
            .expect("Cone construction should not fail.")
    }
    pub fn build_truncated_cone(
        center: Vec3,
        top_radius: f32,
        bottom_radius: f32,
        height: f32,
        num_vertices: usize,
    ) -> HalfEdgeMesh {
        let v_offset = Vec3::new(0.0, height / 2.0, 0.0);
        let mut verts = Circle::make_verts(center - v_offset, bottom_radius, num_vertices);
        verts.extend(Circle::make_verts(
            center + v_offset,
            top_radius,
            num_vertices,
        ));

        let side_faces = (0..num_vertices)
            .map(|v| {
                let v2 = (v + 1) % num_vertices;
                [v, v2, num_vertices + v2, num_vertices + v]
            })
            .collect_vec();
        let bottom_face = (0..num_vertices).rev().collect_vec();
        let top_face = (num_vertices..(2 * num_vertices)).collect_vec();
        let mut faces = vec![bottom_face.as_slice(), top_face.as_slice()];
        faces.extend(side_faces.iter().map(|x| x.as_slice()));

        HalfEdgeMesh::build_from_polygons(&verts, &faces)
            .expect("Truncated Cone construction should not fail.")
    }
}

struct Cylinder;
impl Cylinder {
    pub fn build(center: Vec3, radius: f32, height: f32, num_vertices: usize) -> HalfEdgeMesh {
        Cone::build_truncated_cone(center, radius, radius, height, num_vertices)
    }
}

<<<<<<< HEAD
fn catenary(x: f32, a: f32) -> f32 {
    a * (x / a).cosh()
}

fn catenary_dx(x: f32, a: f32) -> f32 {
    (x / a).sinh()
}

/// Curve of a hanging chain, rope, or wire. https://en.wikipedia.org/wiki/Catenary
struct Catenary;
impl Catenary {
    const NEWTON_ITERS: u32 = 10;

    pub fn build(start: Vec3, end: Vec3, sag: f32, segments: u32) -> HalfEdgeMesh {
        let dx = start.xz().distance(end.xz());
        let dy = start.y - end.y;
        // Re-parameterize to make it easier to control. Invert because at low tension values
        // the curve droops to negative infinity, scale by dx so that the curve looks the same as
        // you move the endpoints apart.
        let tension = dx / sag;

        // No direct formula to figure out where to put the two points on the curve to match
        // differences in height, approximate with Newton's method.
        let mut x_off = -dx / 2.0;
        for _ in 0..Self::NEWTON_ITERS {
            let error = catenary(x_off, tension) - catenary(x_off + dx, tension) - dy;
            let d_error = catenary_dx(x_off, tension) - catenary_dx(x_off + dx, tension);
            x_off -= error / d_error;
        }
        let x_off = x_off;

        let y_off = start.y - catenary(x_off, tension);

        let position = |i| match i {
            0 => start,
            i if i == segments => end,
            i => {
                let t = (i as f32) / (segments as f32);
                let xz = start.xz().lerp(end.xz(), t);
                let y = catenary((t * dx) + x_off, tension) + y_off;
                Vec3::new(xz.x, y, xz.y)
            }
        };
        let dxz = end.xz() - start.xz();
        let tangent = |i| {
            let t = (i as f32) / (segments as f32);
            // Partial derivative dy/dt of the curve
            let y = dx * catenary_dx((t * dx) + x_off, tension);
            Vec3::new(dxz.x, y, dxz.y).normalize()
        };
        let normal = |i| {
            let t = (i as f32) / (segments as f32);
            // Copied off of wolfram, no idea how you derive this.
            // Supposed to be d/dt of tangent(i), including the normalize.
            let tangent_x = -((t * dx + x_off) / tension).tanh();
            let y = 1.0 / ((t * dx + x_off) / tension).cosh();
            Vec3::new(tangent_x * dxz.x, y, tangent_x * dxz.y).normalize()
        };
        Line::build_with_normals(&position, &normal, &tangent, segments)
=======
pub struct Grid;
impl Grid {
    pub fn build(x: u32, y: u32, spacing_x: f32, spacing_y: f32) -> HalfEdgeMesh {
        let mesh = HalfEdgeMesh::new();
        let mut conn = mesh.write_connectivity();
        let mut pos = mesh.write_positions();

        for i in 0..x {
            for j in 0..y {
                conn.alloc_vertex(
                    &mut pos,
                    Vec3::new(i as f32 * spacing_x, j as f32 * spacing_y, 0.0),
                    None,
                );
            }
        }

        drop(conn);
        drop(pos);

        mesh
>>>>>>> 444bbe36
    }
}

#[blackjack_macros::blackjack_lua_module]
mod lua_api {
    use super::*;
    use crate::lua_engine::lua_stdlib::LVec3;

    /// Creates a box with given `center` and `size` vectors.
    #[lua(under = "Primitives")]
    fn cube(center: LVec3, size: LVec3) -> HalfEdgeMesh {
        Box::build(center.0, size.0)
    }

    /// Creates a single quad, located at `center` and oriented along its
    /// `normal` and `right` vectors with given `size`.
    #[lua(under = "Primitives")]
    fn quad(center: LVec3, normal: LVec3, right: LVec3, size: LVec3) -> HalfEdgeMesh {
        Quad::build(center.0, normal.0, right.0, size.0.truncate())
    }

    /// Creates an open circle (polyline) with given `center`, `radius` and
    /// `num_vertices`.
    #[lua(under = "Primitives")]
    fn circle(center: LVec3, radius: f32, num_vertices: f32, filled: bool) -> HalfEdgeMesh {
        if filled {
            Circle::build(center.0, radius, num_vertices as usize)
        } else {
            Circle::build_open(center.0, radius, num_vertices as usize)
        }
    }

    /// Creates a truncated cone with the given `center`, `bottom_radius`, `top_radius`,
    /// `height`, and `num_vertices` around its radius. A `top_radius` of 0 will make a standard cone.
    #[lua(under = "Primitives")]
    fn cone(
        center: LVec3,
        bottom_radius: f32,
        top_radius: f32,
        height: f32,
        num_vertices: f32,
    ) -> HalfEdgeMesh {
        Cone::build(
            center.0,
            top_radius,
            bottom_radius,
            height,
            num_vertices as usize,
        )
    }

    /// Creates a cylinder with the given `center`, `radius`, `height`, and `num_vertices around its radius`.
    #[lua(under = "Primitives")]
    fn cylinder(center: LVec3, radius: f32, height: f32, num_vertices: f32) -> HalfEdgeMesh {
        Cylinder::build(center.0, radius, height, num_vertices as usize)
    }

    /// Creates a UV-sphere with given `center` and `radius`. The `rings` and
    /// `segments` let you specify the specify the number of longitudinal
    /// and vertical sections respectively.
    #[lua(under = "Primitives")]
    fn uv_sphere(center: LVec3, radius: f32, segments: u32, rings: u32) -> HalfEdgeMesh {
        UVSphere::build(center.0, segments, rings, radius)
    }

    /// Creates a polyline with `start` and `end` points split into a number of
    /// `segments`.
    #[lua(under = "Primitives")]
    fn line(start: LVec3, end: LVec3, segments: u32) -> HalfEdgeMesh {
        Line::build_straight_line(start.0, end.0, segments)
    }

    /// Creates a polyline from a given sequence of `points`.
    #[lua(under = "Primitives")]
    fn line_from_points(points: Vec<LVec3>) -> HalfEdgeMesh {
        Line::build_from_points(LVec3::cast_vector(points))
    }

    /// Creates a catenary curve, the curve followed by a chain or rope hanging between two points,
    /// between `start` and `end` split into a number of `segments`. `sag` adjusts how much the curve sags,
    /// higher values make the curve hang lower, lower values make it closer to a straight line.
    #[lua(under = "Primitives")]
    fn catenary(start: LVec3, end: LVec3, sag: f32, segments: u32) -> HalfEdgeMesh {
        Catenary::build(start.0, end.0, sag, segments)
    }

    /// Creates a single polygon from a given set of points.
    #[lua(under = "Primitives")]
    fn polygon(points: Vec<LVec3>) -> Result<HalfEdgeMesh> {
        Polygon::build_from_points(LVec3::cast_vector(points))
    }

    ///Creates a point cloud arranged in a grid
    #[lua(under = "Primitives")]
    fn grid(x: u32, y: u32, spacing_x: f32, spacing_y: f32) -> Result<HalfEdgeMesh> {
        Ok(Grid::build(x, y, spacing_x, spacing_y))
    }
}

#[cfg(test)]
mod test {
    use super::*;
    #[test]
    fn test_cone() {
        let cone = Cone::build(Vec3::ZERO, 0.0, 1.0, 1.0, 8);
        assert_eq!(cone.read_connectivity().num_vertices(), 9);

        Cone::build(Vec3::ZERO, 1.0, 2.0, 1.0, 8);
        Cone::build_cone(Vec3::ZERO, 1.0, 1.0, 8);
        Cone::build_truncated_cone(Vec3::ZERO, 1.0, 2.0, 1.0, 8);
    }

    #[test]
    fn test_cylinder() {
        Cylinder::build(Vec3::ZERO, 1.0, 1.0, 8);
    }

    #[test]
    fn test_catenary() {
        let start = Vec3::ZERO;
        let end = Vec3::new(0.0, 1.0, 1.0);
        let curve = Catenary::build(start, end, 1.0, 8);
        assert_eq!(curve.read_connectivity().num_vertices(), 9);
        let pos = curve.read_positions();
        // Want to have the exact endpoints and not ones computed from the curve.
        assert!(pos.iter().map(|x| x.1).contains(&start));
        assert!(pos.iter().map(|x| x.1).contains(&end));
    }

    #[test]
    fn test_line_from_points() {
        // Too few points can cause problems with normal/tangent calculations
        Line::build_from_points(vec![]);
        Line::build_from_points(vec![Vec3::ZERO]);
        Line::build_from_points(vec![Vec3::ZERO, Vec3::Y]);
    }
}<|MERGE_RESOLUTION|>--- conflicted
+++ resolved
@@ -374,7 +374,30 @@
     }
 }
 
-<<<<<<< HEAD
+pub struct Grid;
+impl Grid {
+    pub fn build(x: u32, y: u32, spacing_x: f32, spacing_y: f32) -> HalfEdgeMesh {
+        let mesh = HalfEdgeMesh::new();
+        let mut conn = mesh.write_connectivity();
+        let mut pos = mesh.write_positions();
+
+        for i in 0..x {
+            for j in 0..y {
+                conn.alloc_vertex(
+                    &mut pos,
+                    Vec3::new(i as f32 * spacing_x, j as f32 * spacing_y, 0.0),
+                    None,
+                );
+            }
+        }
+
+        drop(conn);
+        drop(pos);
+
+        mesh
+    }
+}
+
 fn catenary(x: f32, a: f32) -> f32 {
     a * (x / a).cosh()
 }
@@ -434,29 +457,6 @@
             Vec3::new(tangent_x * dxz.x, y, tangent_x * dxz.y).normalize()
         };
         Line::build_with_normals(&position, &normal, &tangent, segments)
-=======
-pub struct Grid;
-impl Grid {
-    pub fn build(x: u32, y: u32, spacing_x: f32, spacing_y: f32) -> HalfEdgeMesh {
-        let mesh = HalfEdgeMesh::new();
-        let mut conn = mesh.write_connectivity();
-        let mut pos = mesh.write_positions();
-
-        for i in 0..x {
-            for j in 0..y {
-                conn.alloc_vertex(
-                    &mut pos,
-                    Vec3::new(i as f32 * spacing_x, j as f32 * spacing_y, 0.0),
-                    None,
-                );
-            }
-        }
-
-        drop(conn);
-        drop(pos);
-
-        mesh
->>>>>>> 444bbe36
     }
 }
 
